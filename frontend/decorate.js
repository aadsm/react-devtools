--- conflicted
+++ resolved
@@ -50,12 +50,8 @@
  *   },
  * }, MyComp);
  */
-<<<<<<< HEAD
 module.exports = function(options: Options, Component: any): any {
-=======
-module.exports = function (options: Options, Component: any): any {
   var storeKey = options.store || 'store';
->>>>>>> f48aaf96
   class Wrapper extends React.Component {
     _listeners: Array<string>;
     _update: () => void;
