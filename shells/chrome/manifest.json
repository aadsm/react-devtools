--- conflicted
+++ resolved
@@ -2,11 +2,7 @@
   "manifest_version": 2,
   "name": "React Developer Tools",
   "description": "Adds React debugging tools to the Chrome Developer Tools.",
-<<<<<<< HEAD
-  "version": "0.15",
-=======
-  "version": "0.14.6.1",
->>>>>>> b2640866
+  "version": "0.14.7",
   "minimum_chrome_version": "43",
   "icons": {
     "48": "icons/icon48.png",
